package modbus

import (
	"testing"

	"github.com/google/go-cmp/cmp"
	"pgregory.net/rapid"
)

func TestTCPEncodeDecode(t *testing.T) {
	rapid.Check(t, func(t *rapid.T) {
		transactionID := rapid.Uint32().Draw(t, "transactionID")
		packager := &tcpPackager{
<<<<<<< HEAD
			transactionID: &transactionID,
=======
			transactionID: rapid.Uint32().Draw(t, "transactionID"),
>>>>>>> f6c6fb52
			SlaveID:       rapid.Byte().Draw(t, "SlaveID"),
		}

		pdu := &ProtocolDataUnit{
			FunctionCode: rapid.Byte().Draw(t, "FunctionCode"),
			Data:         rapid.SliceOf(rapid.Byte()).Draw(t, "Data"),
		}

		raw, err := packager.Encode(pdu)
		if err != nil {
			t.Fatalf("error while encoding: %+v", err)
		}

		dpdu, err := packager.Decode(raw)
		if err != nil {
			t.Fatalf("error while decoding: %+v", err)
		}

		if !cmp.Equal(pdu, dpdu) {
			t.Errorf("invalid pdu: %s", cmp.Diff(pdu, dpdu))
		}
	})
}<|MERGE_RESOLUTION|>--- conflicted
+++ resolved
@@ -11,11 +11,7 @@
 	rapid.Check(t, func(t *rapid.T) {
 		transactionID := rapid.Uint32().Draw(t, "transactionID")
 		packager := &tcpPackager{
-<<<<<<< HEAD
 			transactionID: &transactionID,
-=======
-			transactionID: rapid.Uint32().Draw(t, "transactionID"),
->>>>>>> f6c6fb52
 			SlaveID:       rapid.Byte().Draw(t, "SlaveID"),
 		}
 
