// Copyright 2014 Quoc-Viet Nguyen. All rights reserved.
// This software may be modified and distributed under the terms
// of the BSD license. See the LICENSE file for details.

package modbus

import (
	"encoding/binary"
	"errors"
	"fmt"
	"io"
	"time"
)

const (
	rtuMinSize = 4
	rtuMaxSize = 256

	rtuExceptionSize = 5
)

const (
	stateSlaveID = 1 << iota
	stateFunctionCode
	stateReadLength
	stateReadPayload
	stateCRC
)

const (
	readCoilsFunctionCode           = 0x01
	readDiscreteInputsFunctionCode  = 0x02
	readHoldingRegisterFunctionCode = 0x03
	readInputRegisterFunctionCode   = 0x04

	writeSingleCoilFunctionCode       = 0x05
	writeSingleRegisterFunctionCode   = 0x06
	writeMultipleRegisterFunctionCode = 0x10
	writeMultipleCoilsFunctionCode    = 0x0F
	maskWriteRegisterFunctionCode     = 0x16

	readWriteMultipleRegisterFunctionCode = 0x17
	readFifoQueueFunctionCode             = 0x18
)

// RTUClient creates RTU client with default handler and given connect string.
func RTUClient(address string) Client {
	handler := NewRTUClientHandler(address)
	return NewClient(handler)
}

// RTUClientHandler implements Packager and Transporter interface.
type RTUClientHandler struct {
	rtuPackager
	*rtuSerialTransporter
}

// NewRTUClientHandler allocates and initializes a RTUClientHandler.
func NewRTUClientHandler(address string) *RTUClientHandler {
<<<<<<< HEAD
	handler := &RTUClientHandler{
		rtuSerialTransporter: &rtuSerialTransporter{
			serialPort: defaultSerialPort(address),
		},
	}

	handler.serialPort.Logger = handler // expose the logger
=======
	handler := &RTUClientHandler{}
	handler.Address = address
	handler.Timeout = serialTimeout
	handler.IdleTimeout = serialIdleTimeout
>>>>>>> f6c6fb52
	return handler
}

// Clone creates a new client handler with the same underlying shared transport.
func (mb *RTUClientHandler) Clone() *RTUClientHandler {
	h := &RTUClientHandler{
		rtuSerialTransporter: mb.rtuSerialTransporter,
	}
	return h
}

// rtuPackager implements Packager interface.
type rtuPackager struct {
	SlaveID byte
}

// SetSlave sets modbus slave id for the next client operations
func (mb *rtuPackager) SetSlave(slaveID byte) {
	mb.SlaveID = slaveID
}

// Encode encodes PDU in an RTU frame:
//
//	Slave Address   : 1 byte
//	Function        : 1 byte
//	Data            : 0 up to 252 bytes
//	CRC             : 2 byte
func (mb *rtuPackager) Encode(pdu *ProtocolDataUnit) (adu []byte, err error) {
	length := len(pdu.Data) + 4
	if length > rtuMaxSize {
		err = fmt.Errorf("modbus: length of data '%v' must not be bigger than '%v'", length, rtuMaxSize)
		return
	}
	adu = make([]byte, length)

	adu[0] = mb.SlaveID
	adu[1] = pdu.FunctionCode
	copy(adu[2:], pdu.Data)

	// Append crc
	var crc crc
	crc.reset().pushBytes(adu[0 : length-2])
	checksum := crc.value()

	adu[length-1] = byte(checksum >> 8)
	adu[length-2] = byte(checksum)
	return
}

// Verify verifies response length and slave id.
func (mb *rtuPackager) Verify(aduRequest []byte, aduResponse []byte) (err error) {
	length := len(aduResponse)
	// Minimum size (including address, function and CRC)
	if length < rtuMinSize {
		err = fmt.Errorf("modbus: response length '%v' does not meet minimum '%v'", length, rtuMinSize)
		return
	}
	// Slave address must match
	if aduResponse[0] != aduRequest[0] {
		err = fmt.Errorf("modbus: response slave id '%v' does not match request '%v'", aduResponse[0], aduRequest[0])
		return
	}
	return
}

// Decode extracts PDU from RTU frame and verify CRC.
func (mb *rtuPackager) Decode(adu []byte) (pdu *ProtocolDataUnit, err error) {
	length := len(adu)
	// Calculate checksum
	var crc crc
	crc.reset().pushBytes(adu[0 : length-2])
	checksum := uint16(adu[length-1])<<8 | uint16(adu[length-2])
	if checksum != crc.value() {
		err = fmt.Errorf("modbus: response crc '%v' does not match expected '%v'", checksum, crc.value())
		return
	}
	// Function code & data
	pdu = &ProtocolDataUnit{}
	pdu.FunctionCode = adu[1]
	pdu.Data = adu[2 : length-2]
	return
}

// rtuSerialTransporter implements Transporter interface.
type rtuSerialTransporter struct {
	serialPort
}

// InvalidLengthError is returned by readIncrementally when the modbus response would overflow buffer
// implemented to simplify testing
type InvalidLengthError struct {
	length byte // length received which triggered the error
}

// Error implements the error interface
func (e *InvalidLengthError) Error() string {
	return fmt.Sprintf("invalid length received: %d", e.length)
}

// readIncrementally reads incrementally
func readIncrementally(slaveID, functionCode byte, r io.Reader, deadline time.Time) ([]byte, error) {
	if r == nil {
		return nil, fmt.Errorf("reader is nil")
	}

	buf := make([]byte, 1)
	data := make([]byte, rtuMaxSize)

	state := stateSlaveID
	var length, toRead byte
	var n, crcCount int

	for {
		if time.Now().After(deadline) { // Possible that serialport may spew data
			return nil, errors.New("failed to read from serial port within deadline")
		}

		if _, err := io.ReadAtLeast(r, buf, 1); err != nil {
			return nil, err
		}

		switch state {
		// expecting slaveID
		case stateSlaveID:
			// read slaveID
			if buf[0] == slaveID {
				state = stateFunctionCode
				data[n] = buf[0]
				n++
				continue
			}
		case stateFunctionCode:
			// read function code
			if buf[0] == functionCode {
				switch functionCode {
				case readDiscreteInputsFunctionCode,
					readCoilsFunctionCode,
					readHoldingRegisterFunctionCode,
					readInputRegisterFunctionCode,
					readWriteMultipleRegisterFunctionCode,
					readFifoQueueFunctionCode:

					state = stateReadLength
				case writeSingleCoilFunctionCode,
					writeSingleRegisterFunctionCode,
					writeMultipleRegisterFunctionCode,
					writeMultipleCoilsFunctionCode:

					state = stateReadPayload
					toRead = 4
				case maskWriteRegisterFunctionCode:
					state = stateReadPayload
					toRead = 6
				default:
					return nil, fmt.Errorf("functioncode not handled: %d", functionCode)
				}
				data[n] = buf[0]
				n++
				continue
			} else if buf[0] == functionCode+0x80 {
				state = stateReadPayload
				data[n] = buf[0]
				n++
				// only exception code left to read
				toRead = 1
			}
		case stateReadLength:
			// read length byte
			length = buf[0]
			// max length = rtuMaxSize - SlaveID(1) - FunctionCode(1) - length(1) - CRC(2)
			if length > rtuMaxSize-5 || length == 0 {
				return nil, &InvalidLengthError{length: length}
			}

			toRead = length
			data[n] = length
			n++
			state = stateReadPayload
		case stateReadPayload:
			// read payload
			data[n] = buf[0]
			toRead--
			n++
			if toRead == 0 {
				state = stateCRC
			}
		case stateCRC:
			// read crc
			data[n] = buf[0]
			crcCount++
			n++
			if crcCount == 2 {
				return data[:n], nil
			}
		}
	}
}

func (mb *rtuSerialTransporter) Send(aduRequest []byte) (aduResponse []byte, err error) {
	mb.mu.Lock()
	defer mb.mu.Unlock()

	// Make sure port is connected
	if err = mb.connect(); err != nil {
		return
	}
	// Start the timer to close when idle
	mb.lastActivity = time.Now()
	mb.startCloseTimer()

	// Send the request
	mb.logf("modbus: send % x\n", aduRequest)
	if _, err = mb.port.Write(aduRequest); err != nil {
		return
	}
	// function := aduRequest[1]
	// functionFail := aduRequest[1] & 0x80
	bytesToRead := calculateResponseLength(aduRequest)
	time.Sleep(mb.calculateDelay(len(aduRequest) + bytesToRead))

	data, err := readIncrementally(aduRequest[0], aduRequest[1], mb.port, time.Now().Add(mb.Config.Timeout))
	mb.logf("modbus: recv % x\n", data[:])
	aduResponse = data
	return
}

// calculateDelay roughly calculates time needed for the next frame.
// See MODBUS over Serial Line - Specification and Implementation Guide (page 13).
func (mb *rtuSerialTransporter) calculateDelay(chars int) time.Duration {
	var characterDelay, frameDelay int // us

	if mb.BaudRate <= 0 || mb.BaudRate > 19200 {
		characterDelay = 750
		frameDelay = 1750
	} else {
		characterDelay = 15000000 / mb.BaudRate
		frameDelay = 35000000 / mb.BaudRate
	}
	return time.Duration(characterDelay*chars+frameDelay) * time.Microsecond
}

func calculateResponseLength(adu []byte) int {
	length := rtuMinSize
	switch adu[1] {
	case FuncCodeReadDiscreteInputs,
		FuncCodeReadCoils:
		count := int(binary.BigEndian.Uint16(adu[4:]))
		length += 1 + count/8
		if count%8 != 0 {
			length++
		}
	case FuncCodeReadInputRegisters,
		FuncCodeReadHoldingRegisters,
		FuncCodeReadWriteMultipleRegisters:
		count := int(binary.BigEndian.Uint16(adu[4:]))
		length += 1 + count*2
	case FuncCodeWriteSingleCoil,
		FuncCodeWriteMultipleCoils,
		FuncCodeWriteSingleRegister,
		FuncCodeWriteMultipleRegisters:
		length += 4
	case FuncCodeMaskWriteRegister:
		length += 6
	case FuncCodeReadFIFOQueue:
		// undetermined
	default:
	}
	return length
}<|MERGE_RESOLUTION|>--- conflicted
+++ resolved
@@ -43,35 +43,25 @@
 	readFifoQueueFunctionCode             = 0x18
 )
 
+// RTUClientHandler implements Packager and Transporter interface.
+type RTUClientHandler struct {
+	rtuPackager
+	*rtuSerialTransporter
+}
+
+// NewRTUClientHandler allocates and initializes a RTUClientHandler.
+func NewRTUClientHandler(address string) *RTUClientHandler {
+	return &RTUClientHandler{
+		rtuSerialTransporter: &rtuSerialTransporter{
+			serialPort: defaultSerialPort(address),
+		},
+	}
+}
+
 // RTUClient creates RTU client with default handler and given connect string.
 func RTUClient(address string) Client {
 	handler := NewRTUClientHandler(address)
 	return NewClient(handler)
-}
-
-// RTUClientHandler implements Packager and Transporter interface.
-type RTUClientHandler struct {
-	rtuPackager
-	*rtuSerialTransporter
-}
-
-// NewRTUClientHandler allocates and initializes a RTUClientHandler.
-func NewRTUClientHandler(address string) *RTUClientHandler {
-<<<<<<< HEAD
-	handler := &RTUClientHandler{
-		rtuSerialTransporter: &rtuSerialTransporter{
-			serialPort: defaultSerialPort(address),
-		},
-	}
-
-	handler.serialPort.Logger = handler // expose the logger
-=======
-	handler := &RTUClientHandler{}
-	handler.Address = address
-	handler.Timeout = serialTimeout
-	handler.IdleTimeout = serialIdleTimeout
->>>>>>> f6c6fb52
-	return handler
 }
 
 // Clone creates a new client handler with the same underlying shared transport.
