--- conflicted
+++ resolved
@@ -40,26 +40,19 @@
 	*tcpTransporter
 }
 
-<<<<<<< HEAD
-// NewTCPClientHandler allocates a new TCPClientHandler.
-func NewTCPClientHandler(address string) *TCPClientHandler {
+// NewTCPClientHandler allocates a new TCPClientHandler with the given options.
+func NewTCPClientHandler(address string, options ...TCPClientHandlerOption) *TCPClientHandler {
 	transport := defaultTCPTransporter(address)
-	return &TCPClientHandler{
+	h := &TCPClientHandler{
 		tcpPackager:    tcpPackager{transactionID: &transport.transactionID},
 		tcpTransporter: &transport,
 	}
-=======
-// NewTCPClientHandler allocates a new TCPClientHandler with the given options.
-func NewTCPClientHandler(address string, options ...TCPClientHandlerOption) *TCPClientHandler {
-	h := &TCPClientHandler{}
+
 	for _, o := range options {
 		o(h)
 	}
-	h.Address = address
-	h.Timeout = tcpTimeout
-	h.IdleTimeout = tcpIdleTimeout
+
 	return h
->>>>>>> d1d8b421
 }
 
 // TCPClientHandlerOption configures a TCPClientHandler.
@@ -179,9 +172,10 @@
 	lastAttemptedTransactionID  uint16
 	lastSuccessfulTransactionID uint16
 
-<<<<<<< HEAD
 	// For synchronization between messages of server & client
 	transactionID uint32
+
+	tlsConfig *tls.Config
 }
 
 // defaultTCPTransporter creates a new tcpTransporter with default values.
@@ -191,9 +185,6 @@
 		Timeout:     tcpTimeout,
 		IdleTimeout: tcpIdleTimeout,
 	}
-=======
-	tlsConfig *tls.Config
->>>>>>> d1d8b421
 }
 
 // helper value to signify what to do in Send
